--- conflicted
+++ resolved
@@ -25,11 +25,7 @@
   <parent>
     <groupId>org.xwiki.rendering</groupId>
     <artifactId>xwiki-rendering-macros</artifactId>
-<<<<<<< HEAD
-    <version>11.2-SNAPSHOT</version>
-=======
     <version>11.8-SNAPSHOT</version>
->>>>>>> 884a588d
   </parent>
   <artifactId>xwiki-rendering-macro-html</artifactId>
   <name>XWiki Rendering - Macro - HTML</name>
